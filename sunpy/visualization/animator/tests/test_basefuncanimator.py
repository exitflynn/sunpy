--- conflicted
+++ resolved
@@ -1,19 +1,15 @@
+# -*- coding: utf-8 -*-
+
 from functools import partial
+import pytest
 
-<<<<<<< HEAD
 import numpy as np
 import matplotlib.pyplot as plt
 from matplotlib import widgets
 import matplotlib.animation as mplanim
 import matplotlib.backend_bases as mback
-=======
-import matplotlib.animation as mplanim
-import matplotlib.pyplot as plt
-import numpy as np
-import pytest
->>>>>>> 039ac5d9
 
-from sunpy.visualization.animator import BaseFuncAnimator, base
+from sunpy.visualization.animator import base, BaseFuncAnimator, ArrayAnimator
 
 
 class FuncAnimatorTest(BaseFuncAnimator):
@@ -86,7 +82,41 @@
     edges_axis = 0
     axis_range = np.zeros((10, 2))
     axis_range[:, 0] = np.arange(10, 20)
-    expected = np.zeros((9, 2))
+    expected = np.zeros((9,2))
     expected[:, edges_axis] = np.arange(10.5, 19)
     output = base.edges_to_centers_nd(axis_range, edges_axis)
-    assert np.array_equal(output, expected)+    assert np.array_equal(output, expected)
+
+
+class ArrayAnimatorTest(ArrayAnimator):
+    def __init__(self, data):
+        self.naxis = data.ndim
+        self.image_axes = [1]
+        self.slider_axes = [0]
+
+    def plot_start_image(self, ax):
+        im = ax.imshow(self.data[0])
+        if self.if_colorbar:
+            self._add_colorbar(im)
+        return im
+
+    def update_plot(self, val, slider):
+        ind = int(val)
+        ax_ind = self.slider_axes[slider.slider_ind]
+        label = self.axis_ranges[ax_ind][ind]
+        slider.valtext.set_text("{0}".format(label))
+
+def test_sanitize_axis_ranges():
+    data_shape = (10, 20)
+    data = np.random.rand(*data_shape)
+    edges_axis = 1
+    axis_ranges1 = np.tile(np.linspace(0, 100, data_shape[1]+1), (data_shape[0], 1))
+    axis_ranges = np.asarray([None, axis_ranges1])
+    aanim = ArrayAnimatorTest(data=data)
+    out_axis_ranges, out_extent = aanim._sanitize_axis_ranges(axis_ranges=axis_ranges, data_shape=data_shape)
+    exp_axis_ranges = [np.arange(10), base.edges_to_centers_nd(axis_ranges1, edges_axis)]
+    exp_extent = [0.0, 100.0]
+    assert exp_extent == out_extent
+    assert np.array_equal(exp_axis_ranges[0], out_axis_ranges[0])
+    assert np.array_equal(exp_axis_ranges[1], out_axis_ranges[1])
+    