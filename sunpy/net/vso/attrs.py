--- conflicted
+++ resolved
@@ -15,19 +15,10 @@
 For a quick example think about how the system should handle
 Instrument('aia') & Instrument('eit').
 """
-<<<<<<< HEAD
-from __future__ import absolute_import
-
-import collections
-=======
-from datetime import datetime
->>>>>>> c5453213
-
 from astropy import units as u
 
+from sunpy.time import TimeRange as _TimeRange
 from sunpy.time import Time as apTime
-
-from sunpy.time import TimeRange as _TimeRange
 from sunpy.net.attr import (Attr, AttrWalker, AttrAnd,
                             AttrOr, DummyAttr, ValueAttr, SimpleAttr)
 from sunpy.util.multimethod import MultiMethod
