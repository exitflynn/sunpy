# -*- coding: utf-8 -*-
"""Provides programs to process and analyze GOES X-ray data."""
from __future__ import absolute_import

import datetime
import matplotlib.dates
from matplotlib import pyplot as plt
from astropy.io import fits as pyfits
from numpy import nan
from numpy import floor
from pandas import DataFrame

from sunpy.lightcurve import LightCurve
from sunpy.time import parse_time, TimeRange, is_time_in_given_format
from sunpy.util import net

__all__ = ['GOESLightCurve']


class GOESLightCurve(LightCurve):
    """
    GOES XRS LightCurve

    Each GOES satellite there are two X-ray Sensors (XRS) which provide solar X
    ray fluxes for the wavelength bands of 0.5 to 4 Å (short channel)
    and 1 to 8 Å (long channel). Most recent data is usually available one or two days late.

    Data is available starting on 1981/01/01.

    Examples
    --------
    >>> from sunpy import lightcurve as lc
    >>> from sunpy.time import TimeRange
    >>> goes = lc.GOESLightCurve.create(TimeRange('2012/06/01', '2012/06/05'))
    >>> goes.peek()   # doctest: +SKIP

    References
    ----------
    * `GOES Mission Homepage <http://www.goes.noaa.gov>`_
    * `GOES XRS Homepage <http://www.swpc.noaa.gov/products/goes-x-ray-flux>`_
    * `GOES XRS Guide <http://ngdc.noaa.gov/stp/satellite/goes/doc/GOES_XRS_readme.pdf>`_
    * `NASCOM Data Archive <http://umbra.nascom.nasa.gov/goes/fits/>`_
    """

    def peek(self, title="GOES Xray Flux"):
<<<<<<< HEAD
        """Plots GOES light curve in the usual manner."""
=======
        """Plots GOES XRS light curve is the usual manner. An example is shown
        below.

        .. plot::

            from sunpy import lightcurve as lc
            from sunpy.time import TimeRange
            goes = lc.GOESLightCurve.create(TimeRange('2012/06/01', '2012/06/05'))
            goes.peek()

        Parameters
        ----------
        title : str
            The title of the plot.

        **kwargs : dict
            Any additional plot arguments that should be used
            when plotting.

        Returns
        -------
        fig : `~matplotlib.Figure`
            A plot figure.
        """
>>>>>>> 91cfa81f
        figure = plt.figure()
        axes = plt.gca()

        dates = matplotlib.dates.date2num(parse_time(self.data.index))

        axes.plot_date(dates, self.data['xrsa'], '-',
                     label='0.5--4.0 $\AA$', color='blue', lw=2)
        axes.plot_date(dates, self.data['xrsb'], '-',
                     label='1.0--8.0 $\AA$', color='red', lw=2)

        axes.set_yscale("log")
        axes.set_ylim(1e-9, 1e-2)
        axes.set_title(title)
        axes.set_ylabel('Watts m$^{-2}$')
        axes.set_xlabel(datetime.datetime.isoformat(self.data.index[0])[0:10])

        ax2 = axes.twinx()
        ax2.set_yscale("log")
        ax2.set_ylim(1e-9, 1e-2)
        ax2.set_yticks((1e-9, 1e-8, 1e-7, 1e-6, 1e-5, 1e-4, 1e-3, 1e-2))
        ax2.set_yticklabels((' ', 'A', 'B', 'C', 'M', 'X', ' '))

        axes.yaxis.grid(True, 'major')
        axes.xaxis.grid(False, 'major')
        axes.legend()

        # @todo: display better tick labels for date range (e.g. 06/01 - 06/05)
        formatter = matplotlib.dates.DateFormatter('%H:%M')
        axes.xaxis.set_major_formatter(formatter)

        axes.fmt_xdata = matplotlib.dates.DateFormatter('%H:%M')
        figure.autofmt_xdate()
        figure.show()

        return figure

    @classmethod
    def _get_default_uri(cls):
<<<<<<< HEAD
        """Retrieve latest GOES data if no other data is specified."""
=======
        """Returns the URL for the latest GOES data."""
>>>>>>> 91cfa81f
        now = datetime.datetime.utcnow()
        time_range = TimeRange(datetime.datetime(now.year, now.month, now.day), now)
        url_does_exist = net.url_exists(cls._get_url_for_date_range(time_range))
        while not url_does_exist:
            time_range = TimeRange(time_range.start-datetime.timedelta(days=1),
                                   time_range.start)
            url_does_exist = net.url_exists(cls._get_url_for_date_range(time_range))
        return cls._get_url_for_date_range(time_range)

    @classmethod
    def _get_goes_sat_num(self, start, end):
        """Parses the query time to determine which GOES satellite to use."""

        goes_operational = {
        2: TimeRange('1981-01-01', '1983-04-30'),
        5: TimeRange('1983-05-02', '1984-07-31'),
        6: TimeRange('1983-06-01', '1994-08-18'),
        7: TimeRange('1994-01-01', '1996-08-13'),
        8: TimeRange('1996-03-21', '2003-06-18'),
        9: TimeRange('1997-01-01', '1998-09-08'),
        10: TimeRange('1998-07-10', '2009-12-01'),
        11: TimeRange('2006-06-20', '2008-02-15'),
        12: TimeRange('2002-12-13', '2007-05-08'),
        13: TimeRange('2006-08-01', '2006-08-01'),
        14: TimeRange('2009-12-02', '2010-10-04'),
        15: TimeRange('2010-09-01', datetime.datetime.utcnow())}

        sat_list = []
        for sat_num in goes_operational:
            if ((start > goes_operational[sat_num].start and
                 start < goes_operational[sat_num].end and
                (end > goes_operational[sat_num].start and
                 end < goes_operational[sat_num].end))):
                # if true then the satellite with sat_num is available
                sat_list.append(sat_num)

        if not sat_list:
            # if no satellites were found then raise an exception
            raise Exception('No operational GOES satellites within time range')
        else:
            return sat_list

    @staticmethod
    def _get_url_for_date_range(*args):
        """Returns a URL to the GOES data for the specified date.

        Parameters
        ----------
        args : `~sunpy.time.TimeRange`, `datetime.datetime`, str
            Date range should be specified using a TimeRange, or start
            and end dates at datetime instances or date strings.
        satellite_number : int
            GOES satellite number (default = 15)
        data_type : str
            Data type to return for the particular GOES satellite. Supported
            types depend on the satellite number specified. (default = xrs_2s)
        """
        # TimeRange
        if len(args) == 1 and isinstance(args[0], TimeRange):
            start = args[0].start
            end = args[0].end
        elif len(args) == 2:
            start = parse_time(args[0])
            end = parse_time(args[1])
        if end < start:
            raise ValueError('start time > end time')

        # find out which satellite and datatype to query from the query times
        sat_num = GOESLightCurve._get_goes_sat_num(start, end)
        base_url = 'http://umbra.nascom.nasa.gov/goes/fits/'

        if start < parse_time('1999/01/15'):
            url = base_url + "{date:%Y}/go{sat:02d}{date:%y%m%d}.fits".format(
                date=start, sat=sat_num[0])
        else:
            url = base_url + "{date:%Y}/go{sat:02d}{date:%Y%m%d}.fits".format(
                date=start, sat=sat_num[0])
        return url

    @staticmethod
    def _parse_fits(filepath):
        """Parses a GOES FITS file from
        http://umbra.nascom.nasa.gov/goes/fits/"""
        fits = pyfits.open(filepath)
        header = fits[0].header
        if len(fits) == 4:
            if is_time_in_given_format(fits[0].header['DATE-OBS'], '%d/%m/%Y'):
                start_time = datetime.datetime.strptime(fits[0].header['DATE-OBS'], '%d/%m/%Y')
            elif is_time_in_given_format(fits[0].header['DATE-OBS'], '%d/%m/%y'):
                start_time = datetime.datetime.strptime(fits[0].header['DATE-OBS'], '%d/%m/%y')
            else:
                raise ValueError("Date not recognized")
            xrsb = fits[2].data['FLUX'][0][:, 0]
            xrsa = fits[2].data['FLUX'][0][:, 1]
            seconds_from_start = fits[2].data['TIME'][0]
        elif 1 <= len(fits) <= 3:
            start_time = parse_time(header['TIMEZERO'])
            seconds_from_start = fits[0].data[0]
            xrsb = fits[0].data[1]
            xrsa = fits[0].data[2]
        else:
            raise ValueError("Don't know how to parse this file")

        times = [start_time + datetime.timedelta(seconds=int(floor(s)),
                                                 microseconds=int((s - floor(s)) * 1e6)) for s in seconds_from_start]

        # remove bad values as defined in header comments
        xrsb[xrsb == -99999] = nan
        xrsa[xrsa == -99999] = nan

        # fix byte ordering
        newxrsa = xrsa.byteswap().newbyteorder()
        newxrsb = xrsb.byteswap().newbyteorder()

        data = DataFrame({'xrsa': newxrsa, 'xrsb': newxrsb}, index=times)
        data.sort(inplace=True)
        return header, data<|MERGE_RESOLUTION|>--- conflicted
+++ resolved
@@ -43,9 +43,6 @@
     """
 
     def peek(self, title="GOES Xray Flux"):
-<<<<<<< HEAD
-        """Plots GOES light curve in the usual manner."""
-=======
         """Plots GOES XRS light curve is the usual manner. An example is shown
         below.
 
@@ -70,7 +67,6 @@
         fig : `~matplotlib.Figure`
             A plot figure.
         """
->>>>>>> 91cfa81f
         figure = plt.figure()
         axes = plt.gca()
 
@@ -109,11 +105,7 @@
 
     @classmethod
     def _get_default_uri(cls):
-<<<<<<< HEAD
-        """Retrieve latest GOES data if no other data is specified."""
-=======
         """Returns the URL for the latest GOES data."""
->>>>>>> 91cfa81f
         now = datetime.datetime.utcnow()
         time_range = TimeRange(datetime.datetime(now.year, now.month, now.day), now)
         url_does_exist = net.url_exists(cls._get_url_for_date_range(time_range))
